"use client";

require("../polyfill");

import { useState, useEffect } from "react";

import styles from "./home.module.scss";

import BotIcon from "../icons/bot.svg";
import LoadingIcon from "../icons/three-dots.svg";

import { getCSSVar, useMobileScreen } from "../utils";

import dynamic from "next/dynamic";
import { Path, SlotID } from "../constant";
import { ErrorBoundary } from "./error";

import { getISOLang, getLang } from "../locales";

import {
  HashRouter as Router,
  Routes,
  Route,
  useLocation,
} from "react-router-dom";
import { SideBar } from "./sidebar";
import { useAppConfig } from "../store/config";
import { AuthPage } from "./auth";
import { getClientConfig } from "../config/client";
import { type ClientApi, getClientApi } from "../client/api";
import { useAccessStore } from "../store";
<<<<<<< HEAD
import { identifyDefaultClaudeModel } from "../utils/checkers";
import { initDB } from "react-indexed-db-hook";
=======
>>>>>>> 89049e1a

export function Loading(props: { noLogo?: boolean }) {
  return (
    <div className={styles["loading-content"] + " no-dark"}>
      {!props.noLogo && <BotIcon />}
      <LoadingIcon />
    </div>
  );
}

const Settings = dynamic(async () => (await import("./settings")).Settings, {
  loading: () => <Loading noLogo />,
});

const Chat = dynamic(async () => (await import("./chat")).Chat, {
  loading: () => <Loading noLogo />,
});

const NewChat = dynamic(async () => (await import("./new-chat")).NewChat, {
  loading: () => <Loading noLogo />,
});

const MaskPage = dynamic(async () => (await import("./mask")).MaskPage, {
  loading: () => <Loading noLogo />,
});

const Sd = dynamic(async () => (await import("./sd")).Sd, {
  loading: () => <Loading noLogo />,
});

const SdPanel = dynamic(async () => (await import("./sd-panel")).SdPanel, {
  loading: () => <Loading noLogo />,
});

export function useSwitchTheme() {
  const config = useAppConfig();

  useEffect(() => {
    document.body.classList.remove("light");
    document.body.classList.remove("dark");

    if (config.theme === "dark") {
      document.body.classList.add("dark");
    } else if (config.theme === "light") {
      document.body.classList.add("light");
    }

    const metaDescriptionDark = document.querySelector(
      'meta[name="theme-color"][media*="dark"]',
    );
    const metaDescriptionLight = document.querySelector(
      'meta[name="theme-color"][media*="light"]',
    );

    if (config.theme === "auto") {
      metaDescriptionDark?.setAttribute("content", "#151515");
      metaDescriptionLight?.setAttribute("content", "#fafafa");
    } else {
      const themeColor = getCSSVar("--theme-color");
      metaDescriptionDark?.setAttribute("content", themeColor);
      metaDescriptionLight?.setAttribute("content", themeColor);
    }
  }, [config.theme]);
}

function useHtmlLang() {
  useEffect(() => {
    const lang = getISOLang();
    const htmlLang = document.documentElement.lang;

    if (lang !== htmlLang) {
      document.documentElement.lang = lang;
    }
  }, []);
}

const useHasHydrated = () => {
  const [hasHydrated, setHasHydrated] = useState<boolean>(false);

  useEffect(() => {
    setHasHydrated(true);
  }, []);

  return hasHydrated;
};

const loadAsyncGoogleFont = () => {
  const linkEl = document.createElement("link");
  const proxyFontUrl = "/google-fonts";
  const remoteFontUrl = "https://fonts.googleapis.com";
  const googleFontUrl =
    getClientConfig()?.buildMode === "export" ? remoteFontUrl : proxyFontUrl;
  linkEl.rel = "stylesheet";
  linkEl.href =
    googleFontUrl +
    "/css2?family=" +
    encodeURIComponent("Noto Sans:wght@300;400;700;900") +
    "&display=swap";
  document.head.appendChild(linkEl);
};

function Screen() {
  const config = useAppConfig();
  const location = useLocation();
  const isHome =
    location.pathname === Path.Home || location.pathname === Path.SdPanel;
  const isAuth = location.pathname === Path.Auth;
  const isMobileScreen = useMobileScreen();
  const shouldTightBorder =
    getClientConfig()?.isApp || (config.tightBorder && !isMobileScreen);

  useEffect(() => {
    loadAsyncGoogleFont();
  }, []);
  return (
    <div
      className={
        styles.container +
        ` ${shouldTightBorder ? styles["tight-container"] : styles.container} ${
          getLang() === "ar" ? styles["rtl-screen"] : ""
        }`
      }
    >
      {isAuth ? (
        <>
          <AuthPage />
        </>
      ) : (
        <>
          <SideBar className={isHome ? styles["sidebar-show"] : ""} />
          <div className={styles["window-content"]} id={SlotID.AppBody}>
            <Routes>
              <Route path={Path.Home} element={<Chat />} />
              <Route path={Path.NewChat} element={<NewChat />} />
              <Route path={Path.Masks} element={<MaskPage />} />
              <Route path={Path.Chat} element={<Chat />} />
              <Route path={Path.Sd} element={<Sd />} />
              <Route path={Path.SdPanel} element={<Sd />} />
              <Route path={Path.Settings} element={<Settings />} />
            </Routes>
          </div>
        </>
      )}
    </div>
  );
}

export function useLoadData() {
  const config = useAppConfig();
<<<<<<< HEAD
  var api: ClientApi;
  if (config.modelConfig.model.startsWith("gemini")) {
    api = new ClientApi(ModelProvider.GeminiPro);
  } else if (identifyDefaultClaudeModel(config.modelConfig.model)) {
    api = new ClientApi(ModelProvider.Claude);
  } else {
    api = new ClientApi(ModelProvider.GPT);
  }
=======

  const api: ClientApi = getClientApi(config.modelConfig.providerName);

>>>>>>> 89049e1a
  useEffect(() => {
    (async () => {
      const models = await api.llm.models();
      config.mergeModels(models);
    })();
    // eslint-disable-next-line react-hooks/exhaustive-deps
  }, []);
}

export function Home() {
  useSwitchTheme();
  useLoadData();
  useHtmlLang();

  useEffect(() => {
    console.log("[Config] got config from build time", getClientConfig());
    useAccessStore.getState().fetch();
  }, []);

  if (!useHasHydrated()) {
    return <Loading />;
  }

  return (
    <ErrorBoundary>
      <Router>
        <Screen />
      </Router>
    </ErrorBoundary>
  );
}<|MERGE_RESOLUTION|>--- conflicted
+++ resolved
@@ -29,11 +29,7 @@
 import { getClientConfig } from "../config/client";
 import { type ClientApi, getClientApi } from "../client/api";
 import { useAccessStore } from "../store";
-<<<<<<< HEAD
-import { identifyDefaultClaudeModel } from "../utils/checkers";
 import { initDB } from "react-indexed-db-hook";
-=======
->>>>>>> 89049e1a
 
 export function Loading(props: { noLogo?: boolean }) {
   return (
@@ -183,20 +179,9 @@
 
 export function useLoadData() {
   const config = useAppConfig();
-<<<<<<< HEAD
-  var api: ClientApi;
-  if (config.modelConfig.model.startsWith("gemini")) {
-    api = new ClientApi(ModelProvider.GeminiPro);
-  } else if (identifyDefaultClaudeModel(config.modelConfig.model)) {
-    api = new ClientApi(ModelProvider.Claude);
-  } else {
-    api = new ClientApi(ModelProvider.GPT);
-  }
-=======
 
   const api: ClientApi = getClientApi(config.modelConfig.providerName);
 
->>>>>>> 89049e1a
   useEffect(() => {
     (async () => {
       const models = await api.llm.models();
